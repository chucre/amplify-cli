--- conflicted
+++ resolved
@@ -1,10 +1,6 @@
 {
   "name": "graphql-transformer-core",
-<<<<<<< HEAD
   "version": "6.13.2-beta.0",
-=======
-  "version": "6.13.2",
->>>>>>> 97c893c3
   "description": "A framework to transform from GraphQL SDL to AWS CloudFormation.",
   "repository": {
     "type": "git",
@@ -32,11 +28,7 @@
     "deep-diff": "^1.0.2",
     "fs-extra": "^8.1.0",
     "graphql": "^14.5.8",
-<<<<<<< HEAD
     "graphql-transformer-common": "4.13.2-beta.0"
-=======
-    "graphql-transformer-common": "4.13.2"
->>>>>>> 97c893c3
   },
   "devDependencies": {
     "@types/fs-extra": "^8.0.1",
