{
  "name": "amplify-frontend-javascript",
  "version": "1.6.2",
  "description": "amplify-cli front-end plugin for JavaScript projects",
  "main": "index.js",
  "author": "Amazon Web Services",
  "license": "Apache-2.0",
  "dependencies": {
    "aws-sdk": "^2.475.0",
    "chalk": "2.4.1",
    "eslint": "^4.19.1",
    "fs-extra": "^7.0.0",
<<<<<<< HEAD
    "inquirer": "6.3.1",
=======
    "inquirer": "^6.0.0",
    "mime-types": "^2.1.24",
    "ora": "^3.4.0",
>>>>>>> c1052b00
    "path": "^0.12.7"
  },
  "scripts": {
    "lint": "eslint .",
    "lint-fix": "eslint . --fix"
  },
  "devDependencies": {
    "eslint-config-airbnb-base": "^12.1.0",
    "eslint-plugin-import": "^2.12.0"
  }
}<|MERGE_RESOLUTION|>--- conflicted
+++ resolved
@@ -10,13 +10,7 @@
     "chalk": "2.4.1",
     "eslint": "^4.19.1",
     "fs-extra": "^7.0.0",
-<<<<<<< HEAD
     "inquirer": "6.3.1",
-=======
-    "inquirer": "^6.0.0",
-    "mime-types": "^2.1.24",
-    "ora": "^3.4.0",
->>>>>>> c1052b00
     "path": "^0.12.7"
   },
   "scripts": {
